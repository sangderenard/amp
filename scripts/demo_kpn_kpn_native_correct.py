--- conflicted
+++ resolved
@@ -56,7 +56,6 @@
         stream.write(chunk(b"IEND", b""))
 
 
-<<<<<<< HEAD
 @dataclass(frozen=True)
 class PitchProgram:
     oscillator_freq: np.ndarray
@@ -108,30 +107,6 @@
     graph = AudioGraph(sample_rate=sample_rate, output_channels=1)
 
     module = PitchDriverOscModule.install(graph)
-=======
-def build_graph(sample_rate: int, modulation_scale: float) -> AudioGraph:
-    graph = AudioGraph(sample_rate=sample_rate, output_channels=1)
-
-    stream_osc = OscNode(
-        "stream_osc",
-        wave="saw",
-        mode="integrator",
-        accept_reset=False,
-        integration_leak=0.997,
-        integration_gain=0.5,
-        integration_clamp=1.2,
-    )
-    driver = ParametricDriverNode("driver", mode="piezo")
-    osc = OscNode(
-        "osc_master",
-        wave="saw",
-        mode="op_amp",
-        accept_reset=False,
-        integration_leak=0.997,
-        integration_gain=0.5,
-        integration_clamp=1.2,
-    )
->>>>>>> 806c96ad
     mix = MixNode("mix", params={"channels": 1})
     fft = FFTDivisionNode(
         "fft",
@@ -145,24 +120,10 @@
         },
     )
 
-<<<<<<< HEAD
     graph.add_node(mix)
     graph.add_node(fft)
 
     graph.connect_audio(module.oscillator.name, "mix")
-=======
-    graph.add_node(stream_osc)
-    graph.add_node(driver)
-    graph.add_node(osc)
-    graph.add_node(mix)
-    graph.add_node(fft)
-
-    graph.connect_audio("stream_osc", "driver")
-    graph.connect_mod("driver", "osc_master", "freq", scale=float(modulation_scale), mode="add")
-    graph.connect_audio("driver", "osc_master")
-    graph.connect_audio("driver", "mix")
-    graph.connect_audio("osc_master", "mix")
->>>>>>> 806c96ad
     graph.connect_audio("mix", "fft")
     graph.set_sink("mix")
     return graph, module
@@ -288,48 +249,31 @@
     return block
 
 
-<<<<<<< HEAD
 def generate_pitch_schedule(
-=======
-def generate_driver_curves(
->>>>>>> 806c96ad
     total_frames: int,
     sample_rate: float,
     expression: str,
     *,
-<<<<<<< HEAD
     base_freq: float,
     pitch_depth: float,
     driver_min_freq: float,
     log: Callable[[str], None],
 ) -> PitchProgram:
-=======
-    driver_min_freq: float,
-    log: Callable[[str], None],
-) -> Tuple[np.ndarray, np.ndarray, np.ndarray, np.ndarray]:
->>>>>>> 806c96ad
     t = np.arange(total_frames, dtype=np.float64) / sample_rate
     try:
         raw_curve = _evaluate_pitch_expression(expression, t)
     except Exception as exc:  # noqa: BLE001 - fall back to a stable modulation
         log(
             "[demo] Pitch expression evaluation failed: "
-<<<<<<< HEAD
             f"{exc}. Falling back to neutral modulation."
         )
         raw_curve = np.zeros(total_frames, dtype=np.float64)
-=======
-            f"{exc}. Falling back to constant 2.0 Hz modulation."
-        )
-        raw_curve = np.full(total_frames, 2.0, dtype=np.float64)
->>>>>>> 806c96ad
     centered = raw_curve - np.mean(raw_curve)
     span = float(np.max(np.abs(centered))) if centered.size else 0.0
     if not math.isfinite(span) or span < 1.0e-9:
         normalized = np.zeros_like(centered)
     else:
         normalized = centered / span
-<<<<<<< HEAD
     pitch_offsets = normalized * float(pitch_depth)
     osc_frequency = np.asarray(base_freq + pitch_offsets, dtype=np.float64)
     osc_frequency = np.maximum(osc_frequency, driver_min_freq)
@@ -344,12 +288,6 @@
         render_blend=render_mode,
         raw_expression=raw_curve,
     )
-=======
-    driver_frequency = np.clip(np.abs(raw_curve), driver_min_freq, None)
-    driver_amplitude = 0.65 + 0.35 * np.tanh(normalized)
-    render_mode = np.clip(0.5 + 0.5 * normalized, 0.0, 1.0)
-    return driver_frequency, driver_amplitude, normalized, render_mode
->>>>>>> 806c96ad
 
 
 def compute_spectrogram(
@@ -407,37 +345,24 @@
         "--pitch-modulation",
         type=str,
         default="2.0",
-<<<<<<< HEAD
         help=(
             "SymPy expression of time 't' describing the oscillator pitch program prior to driver handoff "
             "(default: '2.0')."
         ),
-=======
-        help="SymPy expression of time 't' describing driver pitch modulation (default: '2.0').",
->>>>>>> 806c96ad
     )
     parser.add_argument(
         "--pitch-depth",
         type=float,
         default=40.0,
-<<<<<<< HEAD
         help="Depth in Hz applied to the evaluated expression before delivering pitch to the driver (default: 40.0).",
-=======
-        help="Scale applied to driver modulation when routed to the oscillator frequency (Hz, default: 40.0).",
->>>>>>> 806c96ad
     )
     parser.add_argument(
         "--pitch-direct-depth",
         type=float,
         default=0.0,
         help=(
-<<<<<<< HEAD
             "Additional depth in Hz applied directly inside the oscillator after the driver-rendered waveform is received "
             "(default: 0.0)."
-=======
-            "Additional depth in Hz applied directly to the oscillator frequency after normalising the pitch expression. "
-            "Set to zero to rely solely on the driver modulation (default: 0.0)."
->>>>>>> 806c96ad
         ),
     )
     parser.add_argument(
@@ -453,21 +378,17 @@
         help="Lower clamp in Hz applied to the evaluated driver frequency curve (default: 0.1).",
     )
     parser.add_argument(
-<<<<<<< HEAD
         "--pitch-slew",
         type=float,
         default=0.0,
         help="Slew limit in Hz/s applied by the pitch programmer before values reach the driver (default: 0.0).",
     )
     parser.add_argument(
-=======
->>>>>>> 806c96ad
         "--op-amp-slew",
         type=float,
         default=12000.0,
         help="Slew rate in Hz/s applied by the op-amp oscillator when chasing the driver signal (default: 12000.0).",
     )
-<<<<<<< HEAD
     parser.add_argument(
         "--oscillator-pitch-mode",
         choices=("follow", "hold"),
@@ -486,8 +407,6 @@
             "(default: follow)."
         ),
     )
-=======
->>>>>>> 806c96ad
     parser.add_argument("--play", action="store_true", help="Attempt realtime playback (not implemented)")
     parser.add_argument("--display", action="store_true", help="Display spectrogram window (not implemented)")
     return parser.parse_args(list(argv))
@@ -512,7 +431,6 @@
             fh.write(message + "\n")
 
     log("[demo] Constructing audio graph...")
-<<<<<<< HEAD
     graph, module = build_graph(int(args.sr))
     pitch_node = module.pitch
     pitch_node.params["default_slew"] = max(0.0, float(args.pitch_slew))
@@ -520,9 +438,6 @@
     map_path = out_dir / "network_map.json"
     export_network_map(graph, map_path)
     log(f"[demo] Exported network map: {map_path}")
-=======
-    graph = build_graph(int(args.sr), args.pitch_depth)
->>>>>>> 806c96ad
 
     try:
         log("[demo] Initialising native graph runtime...")
@@ -551,7 +466,6 @@
             raise ValueError("block-size must be positive")
 
         log(f"[demo] Rendering {total_frames} frames (block size {block_size})...")
-<<<<<<< HEAD
         pitch_program = generate_pitch_schedule(
             total_frames,
             args.sr,
@@ -613,51 +527,6 @@
                     args.oscillator_pitch_mode,
                 )
             )
-=======
-        driver_freq_curve, driver_amp_curve, normalized_pitch, render_mode_curve = generate_driver_curves(
-            total_frames,
-            args.sr,
-            args.pitch_modulation,
-            driver_min_freq=max(1.0e-6, float(args.driver_min_freq)),
-            log=log,
-        )
-
-        base_freq = float(args.base_freq)
-        base_amp = 0.4
-        if args.pitch_direct_depth != 0.0:
-            master_freq_curve = base_freq + normalized_pitch * float(args.pitch_direct_depth)
-        else:
-            master_freq_curve = np.full(total_frames, base_freq, dtype=np.float64)
-        stream_freq_curve = np.clip(
-            0.5 * driver_freq_curve + 0.5 * base_freq,
-            max(1.0e-6, float(args.driver_min_freq)),
-            None,
-        )
-        stream_amp_curve = 0.25 + 0.25 * render_mode_curve
-        slew_curve = np.full(total_frames, max(0.0, float(args.op_amp_slew)), dtype=np.float64)
-        log(
-            "[demo] Pitch expression stats: freq[min={:.4f}, max={:.4f}] Hz, "
-            "amp[min={:.4f}, max={:.4f}], norm[min={:.4f}, max={:.4f}], blend[min={:.4f}, max={:.4f}]".format(
-                float(driver_freq_curve.min()),
-                float(driver_freq_curve.max()),
-                float(driver_amp_curve.min()),
-                float(driver_amp_curve.max()),
-                float(normalized_pitch.min()),
-                float(normalized_pitch.max()),
-                float(render_mode_curve.min()),
-                float(render_mode_curve.max()),
-            )
-        )
-        log(
-            "[demo] Stream osc stats: freq[min={:.4f}, max={:.4f}] Hz, "
-            "amp[min={:.4f}, max={:.4f}]".format(
-                float(stream_freq_curve.min()),
-                float(stream_freq_curve.max()),
-                float(stream_amp_curve.min()),
-                float(stream_amp_curve.max()),
-            )
-        )
->>>>>>> 806c96ad
 
         pcm_blocks: list[np.ndarray] = []
         metrics_log: list[Tuple[int, float]] = []
@@ -675,17 +544,10 @@
                     "render_mode": render_mode_curve[sl],
                 }
             )
-<<<<<<< HEAD
             pitch_params = create_param_block(
                 {
                     "pitch_hz": pitch_schedule[sl],
                     "slew_hz_per_s": pitch_slew_curve[sl],
-=======
-            stream_params = create_param_block(
-                {
-                    "freq": stream_freq_curve[sl],
-                    "amp": stream_amp_curve[sl],
->>>>>>> 806c96ad
                 }
             )
             osc_params = create_param_block(
@@ -708,15 +570,9 @@
             )
 
             base_params = {
-<<<<<<< HEAD
                 module.pitch.name: pitch_params,
                 module.driver.name: driver_params,
                 module.oscillator.name: osc_params,
-=======
-                "stream_osc": stream_params,
-                "driver": driver_params,
-                "osc_master": osc_params,
->>>>>>> 806c96ad
                 "fft": fft_params,
             }
             try:
