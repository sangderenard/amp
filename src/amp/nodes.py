# nodes.py
from __future__ import annotations

import math
import queue
import threading
from collections.abc import Mapping, Sequence

import numpy as np

from . import envelope, quantizer, utils
from .utils import (
    as_BCF,
    assert_BCF,
    dc_block,
    make_wave_hq,
    osc_saw_blep,
    osc_square_blep,
    osc_triangle_blep,
    soft_clip,
)
from . import c_kernels
from .state import RAW_DTYPE, MAX_FRAMES


class _EnvelopeGroupState:
    """Runtime helper that distributes triggers across grouped envelopes."""

    def __init__(self) -> None:
        self.members: list[str] = []
        self._assignments: dict[str, dict[str, np.ndarray]] = {}
        self._next_voice = 0
        self._block_token: int | None = None
        self._latched_voice: np.ndarray = np.empty(0, dtype=np.int32)

    def register(self, name: str) -> None:
        if name not in self.members:
            self.members.append(name)

    def reset(self) -> None:
        self._assignments.clear()
        self._block_token = None
        self._latched_voice = np.empty(0, dtype=np.int32)
        self._next_voice = 0

    def _token(self, trigger: np.ndarray) -> int:
        ptr = trigger.__array_interface__["data"][0]
        return hash((ptr, trigger.shape))

    def assign(
        self,
        name: str,
        trigger: np.ndarray,
        gate: np.ndarray,
        drone: np.ndarray,
        velocity: np.ndarray,
    ) -> tuple[np.ndarray, np.ndarray, np.ndarray, np.ndarray]:
        if not self.members or name not in self.members:
            return trigger, gate, drone, velocity

        token = self._token(trigger)
        if token != self._block_token:
            self._prepare_assignments(trigger, gate, drone, velocity, token)
        bundles = self._assignments.get(name)
        if bundles is None:
            zero = np.zeros_like(trigger)
            return zero, gate, drone, velocity
        return bundles["trigger"], bundles["gate"], bundles["drone"], bundles["velocity"]

    def _prepare_assignments(
        self,
        trigger: np.ndarray,
        gate: np.ndarray,
        drone: np.ndarray,
        velocity: np.ndarray,
        token: int,
    ) -> None:
        B, F = trigger.shape
        assignments: dict[str, dict[str, np.ndarray]] = {}
        dtype = trigger.dtype
        for member in self.members:
            assignments[member] = {
                "trigger": np.zeros((B, F), dtype=dtype),
                "gate": np.zeros((B, F), dtype=dtype),
                "drone": np.zeros((B, F), dtype=dtype),
                "velocity": np.zeros((B, F), dtype=dtype),
            }

        member_count = len(self.members)
        if member_count:
            if self._latched_voice.shape != (B,):
                self._latched_voice = np.full(B, -1, dtype=np.int32)

            triggers_active = trigger > 0.5
            gate_active = gate > 0.0
            drone_active = drone > 0.0
            sustain_active = gate_active | drone_active

            idx = self._next_voice % member_count
            flat_triggers = triggers_active.T.reshape(-1)
            trigger_count = int(np.count_nonzero(flat_triggers))
            trigger_voice_indices = np.full(flat_triggers.shape, -1, dtype=np.int32)
            if trigger_count:
                voice_sequence = (np.arange(trigger_count, dtype=np.int32) + idx) % member_count
                trigger_voice_indices[flat_triggers] = voice_sequence
            trigger_voice_indices = trigger_voice_indices.reshape(F, B).T

            latched_history = np.empty((B, F), dtype=np.int32)
            current_voice = self._latched_voice.copy()
            for frame in range(F):
                new_voice = trigger_voice_indices[:, frame]
                trig_frame = triggers_active[:, frame]
                candidate_voice = np.where(trig_frame, new_voice, current_voice)
                release_mask = (
                    (~trig_frame)
                    & (gate[:, frame] <= 0.5)
                    & (drone[:, frame] <= 0.5)
                )
                current_voice = np.where(release_mask, -1, candidate_voice)
                latched_history[:, frame] = current_voice

            trigger_voice_map = np.full((B, F), -1, dtype=np.int32)
            trigger_voice_map[triggers_active] = trigger_voice_indices[triggers_active]

            for member_idx, member in enumerate(self.members):
                latched_mask = latched_history == member_idx
                trigger_mask = trigger_voice_map == member_idx

                assignments[member]["trigger"][trigger_mask] = trigger[trigger_mask]
                velocity_mask = trigger_mask | (latched_mask & sustain_active)
                assignments[member]["velocity"][velocity_mask] = velocity[velocity_mask]
                gate_mask = latched_mask & gate_active
                assignments[member]["gate"][gate_mask] = gate[gate_mask]
                drone_mask = latched_mask & drone_active
                assignments[member]["drone"][drone_mask] = drone[drone_mask]

            self._latched_voice = current_voice
            self._next_voice = (idx + trigger_count) % member_count

        self._assignments = assignments
        self._block_token = token



def _ensure_bcf(audio_in, frames: int, *, name: str):
    if audio_in is None:
        return None, 1
    array = assert_BCF(audio_in, name=name)
    if array.shape[2] != frames:
        raise ValueError(f"{name}: expected {frames} frames, got {array.shape[2]}")
    return array, array.shape[0]


def _match_channels(data: np.ndarray, channels: int) -> np.ndarray:
    if data.shape[1] == channels:
        return data
    if data.shape[1] == 1:
        return np.repeat(data, channels, axis=1)
    if data.shape[1] > channels:
        return data[:, :channels, :]
    pad = np.zeros((data.shape[0], channels - data.shape[1], data.shape[2]), dtype=data.dtype)
    return np.concatenate([data, pad], axis=1)



# =========================
# Graph nodes
# =========================
#
# Filters consume audio streams (`audio_in`) and transform them.
# Modulators emit control-rate signals that downstream nodes treat as parameters.
class Node:
    def __init__(self,name): self.name=name
    def process(self,frames,sr,audio_in,mods,params): raise NotImplementedError


class ConfigNode(Node):
    def __init__(self, name, params=None):
        super().__init__(name)
        self.params = dict(params or {})


class ControllerNode(ConfigNode):
    """Map controller actions to modulation signals via expressions."""

    def __init__(self, name, params=None):
        super().__init__(name, params)
        cfg = dict(params or {})
        outputs_cfg = cfg.get("outputs")
        if not isinstance(outputs_cfg, Mapping) or not outputs_cfg:
            raise ValueError(f"{self.name}: outputs configuration is required")

        self._output_order: list[str] = []
        self._compiled: list[object] = []
        for out_name, spec in outputs_cfg.items():
            if isinstance(spec, str):
                expression = spec
            elif isinstance(spec, Mapping):
                expr_value = (
                    spec.get("equation")
                    or spec.get("expr")
                    or spec.get("expression")
                )
                if expr_value is None:
                    raise ValueError(
                        f"{self.name}.{out_name}: expression is required"
                    )
                expression = str(expr_value)
            else:
                raise TypeError(
                    f"{self.name}.{out_name}: unsupported specification type {type(spec)!r}"
                )
            compiled = compile(expression, f"{self.name}.{out_name}", "eval")
            self._output_order.append(str(out_name))
            self._compiled.append(compiled)

        self.channels = len(self._output_order)
        self._output_index = {name: idx for idx, name in enumerate(self._output_order)}
        self._context_base = {"np": np, "math": math}
        self._task_queue: queue.Queue[
            tuple[dict[str, np.ndarray], int, int]
        ] = queue.Queue(maxsize=1)
        self._result_lock = threading.Lock()
        self._latest_output: np.ndarray | None = None
        self._latest_meta: tuple[int, int] | None = None
        self._last_error: Exception | None = None
        self._worker = threading.Thread(
            target=self._worker_loop,
            name=f"{self.name}-controller",
            daemon=True,
        )
        self._worker.start()

    @staticmethod
    def _sanitise(name: str) -> str:
        safe = [
            ch if ch.isalnum() or ch == "_" else "_"
            for ch in name
        ]
        token = "_".join("".join(part) for part in "".join(safe).split())
        return f"param_{token}" if token and token[0].isdigit() else token or "param"

    def output_index(self, name: str) -> int:
        try:
            return self._output_index[name]
        except KeyError as exc:
            raise KeyError(f"{self.name}: unknown output '{name}'") from exc

    def process(self, frames, sr, audio_in, mods, params):
        batches, param_frames = self._infer_dimensions(params, frames)
        expected_meta = (batches, param_frames)

        error: Exception | None = None
        with self._result_lock:
            if self._last_error is not None:
                error = self._last_error
                self._last_error = None
            cached_output = (
                self._latest_output
                if self._latest_meta == expected_meta
                else None
            )
        if error is not None:
            raise error

        computed_sync = False
        if cached_output is None:
            output, batches, param_frames = self._evaluate(params, frames, sr)
            with self._result_lock:
                self._latest_output = output
                self._latest_meta = (batches, param_frames)
            computed_sync = True
        else:
            output = cached_output

        if not computed_sync:
            self._submit_async(params, frames, sr)
        return output

    def _infer_dimensions(
        self, params: Mapping[str, np.ndarray], frames: int
    ) -> tuple[int, int]:
        example = None
        for value in params.values():
            if isinstance(value, np.ndarray):
                example = value
                break
        if example is not None:
            batches, _, param_frames = example.shape
        else:
            batches, param_frames = 1, frames
        return batches, param_frames

    def _evaluate(
        self,
        params: Mapping[str, np.ndarray],
        frames: int,
        sr: int,
    ) -> tuple[np.ndarray, int, int]:
        batches, param_frames = self._infer_dimensions(params, frames)

        def _zero_value() -> np.ndarray:
            return np.zeros((batches, param_frames), dtype=RAW_DTYPE)

        def _zero_raw() -> np.ndarray:
            return np.zeros((batches, 1, param_frames), dtype=RAW_DTYPE)

        class _DefaultDict(dict):
            def __init__(self, *args, factory):
                super().__init__(*args)
                self._factory = factory

            def __getitem__(self, key):
                if key not in self:
                    return self._factory()
                return super().__getitem__(key)

            def get(self, key, default=None):
                if key in self:
                    return super().get(key)
                return self._factory() if default is None else default

        values: dict[str, np.ndarray] = {}
        raw_values: dict[str, np.ndarray] = {}
        for key, value in params.items():
            array = assert_BCF(value, name=f"{self.name}.{key}")
            raw_values[key] = array
            if array.shape[1] == 1:
                values[key] = array[:, 0, :]
            else:
                values[key] = array

        signals = _DefaultDict(values, factory=_zero_value)
        raw_signals = _DefaultDict(raw_values, factory=_zero_raw)

        context = dict(self._context_base)
        context.update(
            {
                "signals": signals,
                "raw_signals": raw_signals,
                "frames": param_frames,
                "sample_rate": sr,
            }
        )
        for key, value in values.items():
            context[self._sanitise(key)] = value

        output = np.zeros((batches, self.channels, param_frames), dtype=RAW_DTYPE)
        for idx, code in enumerate(self._compiled):
            result = eval(code, context, {})
            value = as_BCF(
                result,
                batches,
                1,
                param_frames,
                name=f"{self.name}.{self._output_order[idx]}",
            )[:, 0, :]
            output[:, idx, :] = value
        return output, batches, param_frames

    def _worker_loop(self) -> None:
        while True:
            try:
                params, frames, sr = self._task_queue.get()
            except Exception:
                continue
            try:
                output, batches, param_frames = self._evaluate(params, frames, sr)
            except Exception as exc:  # pragma: no cover - defensive
                with self._result_lock:
                    self._last_error = exc
            else:
                with self._result_lock:
                    self._latest_output = output
                    self._latest_meta = (batches, param_frames)
            finally:
                self._task_queue.task_done()

    def _submit_async(
        self,
        params: Mapping[str, np.ndarray],
        frames: int,
        sr: int,
    ) -> None:
        cloned: dict[str, np.ndarray] = {
            key: np.array(value, copy=True)
            for key, value in params.items()
        }
        task = (cloned, frames, sr)
        try:
            self._task_queue.put_nowait(task)
        except queue.Full:
            try:
                self._task_queue.get_nowait()
            except queue.Empty:  # pragma: no cover - defensive
                pass
            else:
                self._task_queue.task_done()
            try:
                self._task_queue.put_nowait(task)
            except queue.Full:  # pragma: no cover - defensive
                pass


class SilenceNode(ConfigNode):
    def __init__(self, name, params=None):
        super().__init__(name, params)
        self.channels = int(self.params.get("channels", 1))

    def process(self, frames, sr, audio_in, mods, params):
        _, batches = _ensure_bcf(audio_in, frames, name=f"{self.name}.in")
        return np.zeros((batches, self.channels, frames), dtype=RAW_DTYPE)


class ConstantNode(ConfigNode):
    def __init__(self, name, params=None):
        super().__init__(name, params)
        self.channels = int(self.params.get("channels", 1))
        self.value = float(self.params.get("value", 0.0))

    def process(self, frames, sr, audio_in, mods, params):
        _, batches = _ensure_bcf(audio_in, frames, name=f"{self.name}.in")
        buffer = np.full((batches, self.channels, frames), self.value, dtype=RAW_DTYPE)
        return buffer


class SineOscillatorNode(ConfigNode):
    def __init__(self, name, params=None):
        super().__init__(name, params)
        self.channels = int(self.params.get("channels", 1))
        self.frequency = float(self.params.get("frequency", 440.0))
        self.amplitude = float(self.params.get("amplitude", 0.5))
        phase = float(self.params.get("phase", 0.0)) % 1.0
        self._phase = np.array([[phase]], dtype=RAW_DTYPE)

    def process(self, frames, sr, audio_in, mods, params):
        _, batches = _ensure_bcf(audio_in, frames, name=f"{self.name}.in")
        channels = self.channels
        freq = as_BCF(
            params.get("frequency", self.frequency),
            batches,
            channels,
            frames,
            name=f"{self.name}.frequency",
        )
        amp = as_BCF(
            params.get("amplitude", self.amplitude),
            batches,
            channels,
            frames,
            name=f"{self.name}.amplitude",
        )
        if self._phase.shape != (batches, channels):
            self._phase = np.full((batches, channels), self._phase[0, 0], dtype=RAW_DTYPE)
        dphi = freq / float(sr)
        phase = (self._phase[..., None] + np.cumsum(dphi, axis=2)) % 1.0
        self._phase = phase[..., -1]
        wave = np.sin(2.0 * np.pi * phase, dtype=RAW_DTYPE)
        return wave * amp


class SafetyNode(ConfigNode):
    def __init__(self, name, params=None):
        super().__init__(name, params)
        self.channels = int(self.params.get("channels", 2))
        self.dc_alpha = float(self.params.get("dc_alpha", 0.995))
        # persistent per-batch/state array (B, C). Start empty; _ensure will size it.
        self._state: np.ndarray = np.zeros((0, self.channels), dtype=RAW_DTYPE)
        self._buffer: np.ndarray = np.zeros((0, self.channels, 0), dtype=RAW_DTYPE)

    def process(self, frames, sr, audio_in, mods, params):
        audio, batches = _ensure_bcf(audio_in, frames, name=f"{self.name}.in")
        if audio is None:
            data = np.zeros((batches, self.channels, frames), dtype=RAW_DTYPE)
        else:
            data = _match_channels(audio, self.channels)
        data = np.require(data, dtype=RAW_DTYPE, requirements=("C",))
        # Use C kernel when available; fallback to Python implementation inside c_kernels
        # Ensure state array is sized for current batches
        if not isinstance(self._state, np.ndarray) or self._state.shape != (batches, self.channels):
            self._state = np.zeros((batches, self.channels), dtype=RAW_DTYPE)
        if self._buffer.shape != (batches, self.channels, frames):
            self._buffer = np.zeros((batches, self.channels, frames), dtype=RAW_DTYPE)
        try:
            out = c_kernels.dc_block_c(data, float(self.dc_alpha), self._state, out=self._buffer)
        except Exception:
            out = c_kernels.dc_block_py(data, float(self.dc_alpha), self._state, out=self._buffer)
        np.clip(out, -1.0, 1.0, out=out)
        return out

class DelayNode(Node):
    def __init__(self,name,delay_samples=64):
        super().__init__(name)
        self.delay = delay_samples
        self.buf = np.zeros((1, 1, delay_samples), RAW_DTYPE)  # (B,C,D)
        self.w   = np.zeros((1, 1), dtype=int)                 # (B,C)

    def _ensure(self, B, C):
        if self.buf.shape[:2] != (B, C):
            self.buf = np.zeros((B, C, self.delay), RAW_DTYPE)
            self.w   = np.zeros((B, C), dtype=int)

    def process(self, frames, sr, audio_in, mods, params):
        x = np.zeros((1,1,frames), RAW_DTYPE) if audio_in is None else assert_BCF(audio_in, name="delay.in")
        B, C, F = x.shape
        self._ensure(B, C)

        out = np.empty_like(x)
        idxs = (self.w[..., None] + np.arange(F)[None, None, :]) % self.delay  # (B,C,F)
        out[:] = self.buf.take(idxs, axis=2, mode='wrap')
        self.buf[np.arange(B)[:,None,None], np.arange(C)[None,:,None], idxs] = x
        self.w = (self.w + F) % self.delay
        return out

class LFONode(Node):
    def __init__(self,name,wave="sine",rate_hz=4.0,depth=0.5,use_input=False,slew_ms=0.0, slew_backend: str = "vector"):
        super().__init__(name)
        self.wave=wave; self.rate=rate_hz; self.depth=depth
        self.use_input=use_input; self.slew_ms=slew_ms
        self.phase=0.0
        # slew_backend: 'vector' (numpy closed-form), 'iter' (python loop), 'c' (cffi kernel if available)
        self.slew_backend = str(slew_backend)
        # state for iterative/backed implementations
        self._slew_z0: np.ndarray | None = None
    def _make(self,ph):
        if self.wave=="sine": return np.sin(2*np.pi*ph,dtype=RAW_DTYPE)
        if self.wave=="square": return np.where((ph%1.0)<0.5,1.0,-1.0).astype(RAW_DTYPE)
        if self.wave=="saw": return (2.0*((ph%1.0)) - 1.0).astype(RAW_DTYPE)
        if self.wave=="triangle": return (2.0*np.abs(2.0*(ph%1.0)-1.0)-1.0).astype(RAW_DTYPE)
        return np.zeros_like(ph)
    def process(self,frames,sr,audio_in,mods,params):
        B = audio_in.shape[0] if self.use_input and audio_in is not None else 1
        C = 1; F = frames
        if self.use_input and audio_in is not None:
            x = assert_BCF(audio_in, name="lfo.in")
            m = np.maximum(1e-12, np.max(np.abs(x), axis=(1,2)))  # (B,)
            out = (x[:, :1, :] / m[:, None, None]) * float(self.depth)
        else:
            t = (self.phase + np.arange(F)*(self.rate/sr)) % 1.0
            self.phase = float(t[-1])
            wave = self._make(t)  # (F,)
            out = np.tile(wave, (B,1,1))  # (B,1,F)
            out *= float(self.depth)
        if self.slew_ms > 0:
            alpha = 1.0 - math.exp(-1.0/(sr*(self.slew_ms/1000.0)))
            # Exponential smoothing across time: z[n] = r*z[n-1] + alpha*x[n]
            # where r = 1-alpha. We can compute closed-form or use an iterative kernel.
            r = 1.0 - alpha
            if alpha >= 1.0 - 1e-15:
                # alpha==1 -> z = x (no smoothing)
                pass
            else:
                plane = np.require(out[:, 0, :], dtype=RAW_DTYPE, requirements=("C",))
                # ensure z0 exists for iterative backends
                if self._slew_z0 is None or self._slew_z0.shape[0] != plane.shape[0]:
                    self._slew_z0 = np.zeros(plane.shape[0], dtype=RAW_DTYPE)
                if self.slew_backend == "c":
                    try:
                        c_kernels.lfo_slew_c(plane, r, alpha, self._slew_z0, out=plane)
                    except Exception:
                        # fallback to python fallback
                        c_kernels.lfo_slew_py(plane, r, alpha, self._slew_z0, out=plane)
                elif self.slew_backend == "iter":
                    c_kernels.lfo_slew_py(plane, r, alpha, self._slew_z0, out=plane)
                else:
                    # vector closed form
                    c_kernels.lfo_slew_vector(plane, r, alpha, self._slew_z0, out=plane)
        return out  # (B,1,F)

class EnvelopeModulatorNode(Node):
    """Multi-stage envelope generator that emits control signals."""

    _GROUPS: dict[str, _EnvelopeGroupState] = {}

    @classmethod
    def reset_groups(cls) -> None:
        cls._GROUPS.clear()

    _IDLE = 0
    _ATTACK = 1
    _HOLD = 2
    _DECAY = 3
    _SUSTAIN = 4
    _RELEASE = 5
    def __init__(
        self,
        name,
        *,
        attack_ms=8.0,
        hold_ms=10.0,
        decay_ms=80.0,
        sustain_level=0.7,
        sustain_ms=0.0,
        release_ms=160.0,
        send_resets=True,
        group: str | None = None,
    ):
        super().__init__(name)
        self.attack_ms = float(attack_ms)
        self.hold_ms = float(hold_ms)
        self.decay_ms = float(decay_ms)
        self.sustain_level = float(sustain_level)
        self.sustain_ms = float(sustain_ms)
        self.release_ms = float(release_ms)
        self.send_resets = bool(send_resets)
        self.group = group
        self._stage = None
        self._value = None
        self._timer = None
        self._velocity = None
        self._activation_count = None
        self._release_start = None
        self._gate_state = None
        self._drone_state = None
        self._kernel_planes: np.ndarray | None = None
        if self.group:
            state = self._GROUPS.setdefault(self.group, _EnvelopeGroupState())
            state.register(self.name)

    def _ensure(self, B: int) -> None:
        if (
            self._stage is None
            or self._stage.shape[0] != B
        ):
            self._stage = np.full(B, self._IDLE, dtype=np.int32)
            self._value = np.zeros(B, RAW_DTYPE)
            self._timer = np.zeros(B, RAW_DTYPE)
            self._velocity = np.zeros(B, RAW_DTYPE)
            self._activation_count = np.zeros(B, dtype=np.int64)
            self._release_start = np.zeros(B, RAW_DTYPE)
            self._gate_state = np.zeros(B, dtype=bool)
            self._drone_state = np.zeros(B, dtype=bool)

        if self._gate_state is None or self._gate_state.shape[0] != B:
            self._gate_state = np.zeros(B, dtype=bool)
        if self._drone_state is None or self._drone_state.shape[0] != B:
            self._drone_state = np.zeros(B, dtype=bool)

    def _stage_frames(self, ms: float, sr: int) -> int:
        if ms <= 0.0:
            return 0
        return max(1, int(round(ms * sr / 1000.0)))

    def process(self, frames, sr, audio_in, mods, params):
        B = audio_in.shape[0] if audio_in is not None else 1
        C = 1
        F = frames
        self._ensure(B)

        trigger = as_BCF(params.get("trigger", 0.0), B, C, F, name=f"{self.name}.trigger")[:, 0, :]
        gate = as_BCF(params.get("gate", 0.0), B, C, F, name=f"{self.name}.gate")[:, 0, :]
        drone = as_BCF(params.get("drone", 0.0), B, C, F, name=f"{self.name}.drone")[:, 0, :]
        velocity = as_BCF(params.get("velocity", 1.0), B, C, F, name=f"{self.name}.velocity")[:, 0, :]
        send_reset = as_BCF(
            params.get("send_reset", float(self.send_resets)),
            B,
            C,
            F,
            name=f"{self.name}.send_reset",
        )[:, 0, :]

        if self.group:
            state = self._GROUPS.setdefault(self.group, _EnvelopeGroupState())
            state.register(self.name)
            trigger, gate, drone, velocity = state.assign(self.name, trigger, gate, drone, velocity)

        if (
            self._stage.size
            and np.all(self._stage == self._IDLE)
            and not np.any(trigger > 0.5)
            and not np.any(gate > 0.5)
            and not np.any(drone > 0.5)
        ):
            return np.zeros((B, 2, F), dtype=RAW_DTYPE)

        atk_frames = self._stage_frames(self.attack_ms, sr)
        hold_frames = self._stage_frames(self.hold_ms, sr)
        dec_frames = self._stage_frames(self.decay_ms, sr)
        sus_frames = self._stage_frames(self.sustain_ms, sr)
        rel_frames = self._stage_frames(self.release_ms, sr)

        trigger_active = trigger > 0.5
        gate_active = gate > 0.5
        drone_active = drone > 0.5

        if (
            self._kernel_planes is None
            or self._kernel_planes.shape != (2, B, F)
        ):
            self._kernel_planes = np.empty((2, B, F), dtype=RAW_DTYPE)

        amp_plane = self._kernel_planes[0]
        reset_plane = self._kernel_planes[1]

        send_reset_flag = bool(send_reset.mean() > 0.5)

        try:
            amp, reset = c_kernels.envelope_process_c(
                trigger,
                gate,
                drone,
                velocity,
                atk_frames,
                hold_frames,
                dec_frames,
                sus_frames,
                rel_frames,
                self.sustain_level,
                send_reset_flag,
                self._stage,
                self._value,
                self._timer,
                self._velocity,
                self._activation_count,
                self._release_start,
<<<<<<< HEAD
                out_amp=amp_plane,
                out_reset=reset_plane,
=======
                out_amp=amp,
                out_reset=reset,
>>>>>>> 8b768537
            )
        except RuntimeError:
            amp, reset = c_kernels.envelope_process_py(
                trigger,
                gate,
                drone,
                velocity,
                atk_frames,
                hold_frames,
                dec_frames,
                sus_frames,
                rel_frames,
                self.sustain_level,
                send_reset_flag,
                self._stage,
                self._value,
                self._timer,
                self._velocity,
                self._activation_count,
                self._release_start,
<<<<<<< HEAD
                out_amp=amp_plane,
                out_reset=reset_plane,
=======
                out_amp=amp,
                out_reset=reset,
>>>>>>> 8b768537
            )

        np.copyto(self._gate_state, gate_active[:, -1], casting="no")
        np.copyto(self._drone_state, drone_active[:, -1], casting="no")

        out = np.empty((B, 2, F), dtype=RAW_DTYPE)
        out[:, 0, :] = amp
        out[:, 1, :] = reset
        return out


class PitchQuantizerNode(Node):
    """Convert controller input into quantised pitch values."""

    def __init__(self, name: str, state: Mapping[str, object], *, slew: bool = True) -> None:
        super().__init__(name)
        self.state = state
        self.slew = bool(slew)
        self.effective_token = "12tet/full"
        self.free_variant = "continuous"
        self.span_oct = 2.0
        self._last_freq: np.ndarray | None = None
        self._last_output: np.ndarray | None = None
        self._last_target: np.ndarray | None = None

    def update_mode(
        self,
        *,
        effective_token: str,
        free_variant: str,
        span_oct: float,
    ) -> None:
        self.effective_token = effective_token
        self.free_variant = free_variant
        self.span_oct = float(span_oct)

    @staticmethod
    def _midi_to_freq(midi: np.ndarray) -> np.ndarray:
        return 440.0 * np.power(2.0, (midi - 69.0) / 12.0, dtype=RAW_DTYPE)

    @property
    def last_output(self) -> np.ndarray | None:
        return None if self._last_output is None else self._last_output.copy()

    @property
    def last_target(self) -> np.ndarray | None:
        return None if self._last_target is None else self._last_target.copy()

    def process(self, frames, sr, audio_in, mods, params):
        B = audio_in.shape[0] if audio_in is not None else 1
        C = 1
        F = frames

        ctrl = as_BCF(params.get("input", 0.0), B, C, F, name=f"{self.name}.input")[:, 0, :]
        root_midi = as_BCF(params.get("root_midi", 60.0), B, C, F, name=f"{self.name}.root")[:, 0, :]
        span_arr = as_BCF(params.get("span_oct", self.span_oct), B, C, F, name=f"{self.name}.span")[:, 0, :]

        token = self.effective_token or str(self.state.get("base_token", "12tet/full"))
        grid = quantizer.get_reference_grid_cents(self.state, token)
        root_freq = self._midi_to_freq(root_midi)

        ctrl_scaled = ctrl * span_arr
        if quantizer.is_free_mode_token(token):
            grid_arr, _ = utils._grid_sorted(grid)
            N = max(1, int(grid_arr.size))
            variant = self.free_variant
            if variant == "continuous":
                cents = ctrl_scaled * 1200.0
            elif variant == "weighted":
                cents = quantizer.grid_warp_inverse(ctrl_scaled * N, grid)
            else:
                cents = quantizer.grid_warp_inverse(np.rint(ctrl_scaled * N), grid)
        else:
            cents_unq = ctrl_scaled * 1200.0
            u = quantizer.grid_warp_forward(cents_unq, grid)
            cents = quantizer.grid_warp_inverse(np.rint(u), grid)

        freq_target = root_freq * np.power(2.0, cents / 1200.0)

        if not self.slew:
            block = freq_target
        else:
            if self._last_freq is None or self._last_freq.shape[0] != B:
                self._last_freq = freq_target[:, 0].copy()
            # Vectorized cubic ramp across batches
            y0 = self._last_freq
            y1 = freq_target[:, -1]
            t = np.linspace(0.0, 1.0, F, endpoint=False, dtype=RAW_DTYPE)
            ramp = (3.0 * t * t - 2.0 * t * t * t)[None, :]
            block = y0[:, None] + (y1 - y0)[:, None] * ramp
            self._last_freq = block[:, -1].copy()

        self._last_output = block.copy()
        self._last_target = freq_target[:, -1].copy()

        return block[:, None, :]


class AmplifierModulatorNode(Node):
    """Combine velocity and control modulators into an amplitude control signal."""

    def __init__(self, name):
        super().__init__(name)

    def process(self, frames, sr, audio_in, mods, params):
        batches = audio_in.shape[0] if audio_in is not None else 1
        base_param = params.get("base")
        control_param = params.get("control")
        if base_param is None and control_param is not None:
            control_bcf = assert_BCF(control_param, name=f"{self.name}.control")
            base = np.zeros((control_bcf.shape[0], 1, frames), dtype=RAW_DTYPE)
            control = np.clip(control_bcf, 0.0, 1.0, out=control_bcf.copy())
        else:
            base = (
                np.zeros((batches, 1, frames), dtype=RAW_DTYPE)
                if base_param is None
                else assert_BCF(base_param, name=f"{self.name}.base")
            )
            if control_param is None:
                control = np.ones((base.shape[0], 1, frames), dtype=RAW_DTYPE)
            else:
                control = assert_BCF(control_param, name=f"{self.name}.control")
                if control.shape[1] != 1:
                    control = control[:, :1, :]
                control = np.clip(control, 0.0, 1.0, out=control.copy())
        out = base * control
        mod = params.get("mod")
        if mod is not None:
            mod = assert_BCF(mod, name=f"{self.name}.mod")
            if mod.shape[1] != 1:
                mod = mod[:, :1, :]
            out = out * (1.0 + mod)
        return out


class OscNode(Node):
    def __init__(self, name, wave="sine", *, accept_reset: bool = True):
        super().__init__(name)
        self.wave = wave
        self.phase = None
        self.accept_reset = bool(accept_reset)
        self._freq_state: np.ndarray | None = None
        self._voice_phase: dict[str, np.ndarray] = {}
        self._voice_phase_out: dict[str, np.ndarray] = {}
        self._phase_buffer: np.ndarray | None = None
        self._arp_step: np.ndarray | None = None
        self._arp_timer: np.ndarray | None = None
        self._last_arp_offsets: np.ndarray | None = None
        self._arp_offsets_buf: np.ndarray | None = None

    # ------------------------------------------------------------------
    # Internal helpers
    def _ensure_array(self, key: str, data, batches: int, frames: int) -> np.ndarray:
        return as_BCF(data, batches, 1, frames, name=key)[:, 0, :]

    def _parse_voice_spec(self, spec, name: str) -> list[tuple[float, float]]:
        if spec is None:
            return []
        offsets: Sequence[float] | None = None
        mixes: Sequence[float] | None = None
        if isinstance(spec, Mapping):
            offsets = spec.get("offsets") or spec.get("voices") or ()
            mixes = spec.get("mix") or spec.get("mixes") or ()
        elif isinstance(spec, Sequence) and not isinstance(spec, (str, bytes)):
            if len(spec) == 0:
                return []
            offsets = spec[0] if len(spec) > 0 else ()
            mixes = spec[1] if len(spec) > 1 else ()
        else:
            raise TypeError(f"{name}: unsupported specification type {type(spec)!r}")

        offsets_array = [] if offsets is None else list(np.asarray(offsets, dtype=RAW_DTYPE).ravel())
        mixes_array = [] if mixes is None else list(np.asarray(mixes, dtype=RAW_DTYPE).ravel())
        if not offsets_array:
            return []
        if not mixes_array:
            mixes_array = [1.0] * len(offsets_array)
        if len(mixes_array) < len(offsets_array):
            mixes_array.extend([mixes_array[-1]] * (len(offsets_array) - len(mixes_array)))

        voices: list[tuple[float, float]] = []
        for idx, offset in enumerate(offsets_array):
            try:
                off = float(offset)
            except (TypeError, ValueError) as exc:
                raise ValueError(f"{name}: invalid offset {offset!r}") from exc
            try:
                mix = float(mixes_array[idx])
            except (TypeError, ValueError) as exc:
                raise ValueError(f"{name}: invalid mix {mixes_array[idx]!r}") from exc
            if abs(mix) <= 1e-12:
                continue
            ratio = float(np.power(2.0, off / 1200.0))
            voices.append((ratio, mix))
        return voices

    def _advance_phase(self, key: str, dphi: np.ndarray) -> np.ndarray:
        batches, frames = dphi.shape
        state = self._voice_phase.get(key)
        if state is None or state.shape[0] != batches:
            state = np.zeros(batches, dtype=RAW_DTYPE)
        buf = self._voice_phase_out.get(key)
        if buf is None or buf.shape != (batches, frames):
            buf = np.zeros((batches, frames), dtype=RAW_DTYPE)
        # Prefer C kernel for phase advance; fallback to Python implementation
        try:
            ph = c_kernels.phase_advance_c(dphi, None, state, out=buf)
        except Exception:
            ph = c_kernels.phase_advance_py(dphi, None, state, out=buf)
        # state is updated in-place by the kernel
        self._voice_phase[key] = state
        self._voice_phase_out[key] = ph
        return ph

    def _render_wave(self, phase: np.ndarray, dphi: np.ndarray) -> np.ndarray:
        if self.wave == "sine":
            return np.sin(2 * np.pi * phase, dtype=RAW_DTYPE)
        if self.wave == "saw":
            return osc_saw_blep(phase, dphi)
        if self.wave == "square":
            return osc_square_blep(phase, dphi)
        if self.wave == "triangle":
            return osc_triangle_blep(phase, dphi)
        return np.zeros_like(phase)

    def _parse_arp_plan(self, plan, frames: int, sr: int) -> tuple[list[float], int] | None:
        if plan is None:
            return None
        sequence: Sequence[float] | None = None
        rate_hz = None
        frames_per_step = None
        if isinstance(plan, Mapping):
            sequence = plan.get("sequence") or plan.get("pattern") or plan.get("steps")
            rate_hz = plan.get("rate_hz") or plan.get("rate")
            frames_per_step = plan.get("frames_per_step") or plan.get("step_frames")
        elif isinstance(plan, Sequence) and not isinstance(plan, (str, bytes)):
            if len(plan) == 0:
                sequence = []
            elif len(plan) == 1:
                sequence = plan[0]
            else:
                sequence = plan[0]
                frames_per_step = plan[1]
        else:
            raise TypeError("arp: unsupported plan specification")

        seq_vals = list(np.asarray(sequence if sequence is not None else [0.0], dtype=RAW_DTYPE).ravel())
        if not seq_vals:
            seq_vals = [0.0]
        if frames_per_step is not None:
            try:
                fps = int(frames_per_step)
            except (TypeError, ValueError) as exc:
                raise ValueError("arp: frames_per_step must be numeric") from exc
            fps = max(1, fps)
        else:
            try:
                rate = float(rate_hz) if rate_hz is not None else 0.0
            except (TypeError, ValueError) as exc:
                raise ValueError("arp: rate_hz must be numeric") from exc
            if rate <= 0.0:
                fps = frames
            else:
                fps = max(1, int(round(sr / rate)))
        return seq_vals, fps

    # ------------------------------------------------------------------
    def process(self, frames, sr, audio_in, mods, params):
        B = audio_in.shape[0] if audio_in is not None else 1
        C = 1
        F = frames

        f = self._ensure_array("osc.freq", params.get("freq", 0.0), B, F)
        a = self._ensure_array("osc.amp", params.get("amp", 1.0), B, F)

        pan = params.get("pan")
        pan_arr = None
        if pan is not None:
            pan_arr = np.clip(self._ensure_array("osc.pan", pan, B, F), -1.0, 1.0)

        port = params.get("port")
        port_mask = None
        if port is not None:
            port_vals = self._ensure_array("osc.port", port, B, F)
            port_mask = np.where(port_vals > 0.5, 1.0, 0.0).astype(RAW_DTYPE, copy=False)

        slide_time = np.zeros((B, F), dtype=RAW_DTYPE)
        slide_damp = np.zeros((B, F), dtype=RAW_DTYPE)
        slide_spec = params.get("slide")
        if slide_spec is not None:
            if isinstance(slide_spec, Sequence) and not isinstance(slide_spec, (str, bytes)) and len(slide_spec) >= 1:
                slide_time = self._ensure_array("osc.slide_time", slide_spec[0], B, F)
                if len(slide_spec) > 1:
                    slide_damp = self._ensure_array("osc.slide_damp", slide_spec[1], B, F)
            else:
                slide_arr = as_BCF(slide_spec, B, 2, F, name="osc.slide")
                slide_time = slide_arr[:, 0, :]
                if slide_arr.shape[1] > 1:
                    slide_damp = slide_arr[:, 1, :]

        chord_voices = self._parse_voice_spec(params.get("chord"), "chord")
        subharmonic_voices = self._parse_voice_spec(params.get("subharmonic"), "subharmonic")

        arp_plan = self._parse_arp_plan(params.get("arp"), F, sr) if "arp" in params else None
        freq_target = f.copy()
        if arp_plan is not None:
            seq_vals, fps = arp_plan
            if self._arp_step is None or self._arp_step.shape[0] != B:
                self._arp_step = np.zeros(B, dtype=np.int32)
                self._arp_timer = np.zeros(B, dtype=np.int32)
            assert self._arp_timer is not None
            seq_arr = np.asarray(seq_vals, dtype=RAW_DTYPE)
            if seq_arr.size == 0:
                seq_arr = np.array([0.0], dtype=RAW_DTYPE)
            if self._arp_offsets_buf is None or self._arp_offsets_buf.shape != (B, F):
                self._arp_offsets_buf = np.zeros((B, F), dtype=RAW_DTYPE)
            try:
                offsets = c_kernels.arp_advance_c(
                    seq_arr,
                    int(seq_arr.size),
                    B,
                    F,
                    self._arp_step,
                    self._arp_timer,
                    int(fps),
                    out=self._arp_offsets_buf,
                )
            except Exception:
                offsets = c_kernels.arp_advance_py(
                    seq_arr,
                    int(seq_arr.size),
                    B,
                    F,
                    self._arp_step,
                    self._arp_timer,
                    int(fps),
                    out=self._arp_offsets_buf,
                )
            self._last_arp_offsets = offsets
            freq_target = freq_target * np.power(2.0, offsets / 1200.0)
        else:
            self._last_arp_offsets = None

        if port_mask is not None and np.any(port_mask > 0.5):
            if self._freq_state is None or self._freq_state.shape[0] != B:
                self._freq_state = freq_target[:, 0].copy()
            try:
                smoothed = c_kernels.portamento_smooth_c(
                    freq_target,
                    port_mask,
                    slide_time,
                    slide_damp,
                    sr,
                    self._freq_state,
                    out=freq_target,
                )
            except Exception:
                smoothed = c_kernels.portamento_smooth_py(
                    freq_target,
                    port_mask,
                    slide_time,
                    slide_damp,
                    sr,
                    self._freq_state,
                    out=freq_target,
                )
            self._freq_state = self._freq_state
            freq_target = smoothed
        else:
            self._freq_state = freq_target[:, -1].copy()

        dphi = freq_target / float(sr)
        if self.phase is None or self.phase.shape[0] != B:
            self.phase = np.zeros(B, RAW_DTYPE)
        if self._phase_buffer is None or self._phase_buffer.shape != (B, F):
            self._phase_buffer = np.zeros((B, F), dtype=RAW_DTYPE)

        reset = None
        if self.accept_reset and "reset" in params:
            reset = np.require(
                self._ensure_array("osc.reset", params.get("reset", 0.0), B, F),
                dtype=RAW_DTYPE,
                requirements=("C",),
            )

        try:
            ph_base = c_kernels.phase_advance_c(dphi, reset, self.phase, out=self._phase_buffer)
        except Exception:
            ph_base = c_kernels.phase_advance_py(dphi, reset, self.phase, out=self._phase_buffer)

        wave = self._render_wave(ph_base, dphi)

        for idx, (ratio, mix) in enumerate(chord_voices):
            dphi_voice = dphi * ratio
            ph_voice = self._advance_phase(f"chord{idx}", dphi_voice)
            wave += self._render_wave(ph_voice, dphi_voice) * mix

        for idx, (ratio, mix) in enumerate(subharmonic_voices):
            dphi_voice = dphi * ratio
            ph_voice = self._advance_phase(f"sub{idx}", dphi_voice)
            wave += self._render_wave(ph_voice, dphi_voice) * mix

        signal = wave * a

        if pan_arr is None:
            return signal[:, None, :]

        angle = (pan_arr + 1.0) * (math.pi / 4.0)
        left = signal * np.cos(angle)
        right = signal * np.sin(angle)
        out = np.empty((B, 2, F), dtype=RAW_DTYPE)
        out[:, 0, :] = left
        out[:, 1, :] = right
        return out

class SamplerNode(Node):
    def __init__(self, name, sampler):
        super().__init__(name)
        self.sampler = sampler
    def process(self,frames,sr,audio_in,mods,params):
        _, B = _ensure_bcf(audio_in, frames, name=f"{self.name}.in")
        out = np.empty((B, 1, frames), RAW_DTYPE)
        rate = params.get("rate", 1.0)
        tr = params.get("transpose", 0.0)
        gain = params.get("gain", 1.0)
        # Vectorized: if params are arrays, use them per channel, else broadcast
        for b in range(B):
            self.sampler.render_into(
                out[b, 0],
                sr,
                rate[b] if isinstance(rate, np.ndarray) and rate.shape[0] == B else rate,
                tr[b] if isinstance(tr, np.ndarray) and tr.shape[0] == B else tr,
                gain[b] if isinstance(gain, np.ndarray) and gain.shape[0] == B else gain
            )
        return out

class MixNode(Node):
    """
    Mixes N input bundles (num_inputs, channels, frames) down to (channels, frames).
    Applies per-channel gain, expands mono to stereo if needed, and supports ALC and compression.
    """

    def __init__(self, name, params=None, *, out_channels=2, alc=True, compression="tanh"):
        super().__init__(name)
        cfg = dict(params or {}) if params is not None else {}
        if params is not None and not isinstance(params, dict):
            raise TypeError("MixNode params must be a mapping")
        self.out_channels = int(cfg.get("channels", out_channels))
        self.alc = bool(cfg.get("alc", alc))
        self.compression = cfg.get("compression", compression)
        self.stats = ClipStats()
        # For ALC
        self.rms_hist = [np.zeros(self.out_channels, dtype=RAW_DTYPE) for _ in range(256)]
        self.peak_hist = [np.zeros(self.out_channels, dtype=RAW_DTYPE) for _ in range(256)]
        self.alpha = 0.5
        self.attack = 16
        self.sustain = 128
        self.decay = 256

    def process(self, frames, sr, audio_in, mods, params):
        if audio_in is None:
            return np.zeros((1, self.out_channels, frames), dtype=RAW_DTYPE)
        x = assert_BCF(audio_in, name="mix.in")  # (B,C,F)
        B, C, F = x.shape
        y = np.sum(x, axis=1, keepdims=True)     # (B,1,F)
        if self.out_channels > 1:
            y = np.repeat(y, self.out_channels, axis=1)  # (B,outC,F)

        # (optional) ALC/compression can operate per-channel over y[:,c,:] here

        self.stats.update(y.reshape(-1, F))
        return y

class BiquadNode(Node):
    def __init__(self,name,fs,ftype="lowpass"):
        super().__init__(name); self.ftype=ftype; self.filt=FilterLPBiquad(fs)
        self.peaking_db=6.0
    def process(self,frames,sr,audio_in,mods,params):
        if audio_in is None: return np.zeros((1,frames),RAW_DTYPE)
        cutoff=params.get("cutoff", 1000.0)  # Default cutoff to 1000.0 Hz if not provided
        Q=params.get("Q", 0.707)  # Default Q to 0.707 if not provided
        # cutoff, Q: (B,F)
        B = audio_in.shape[0]
        self.filt.ensure_B(B)
        # Use last frame for filter update (per batch)
        self.filt.update(float(cutoff[-1,-1]), float(Q[-1,-1]), self.ftype, self.peaking_db)
        return self.filt.process(audio_in)

class GainNode(Node):
    def __init__(self,name,gain=1.0): super().__init__(name); self.gain=gain
    def process(self,frames,sr,audio_in,mods,params):
        if audio_in is None: return np.zeros((1,frames),RAW_DTYPE)
        g=params.get("gain",None)
        if g is None: return audio_in*self.gain
        return audio_in*g

class SourceSwitch(Node):
    def __init__(self,name,osc_node:OscNode,samp_node:SamplerNode|None, state):
        super().__init__(name); self.osc=osc_node; self.samp=samp_node; self.state=state
    def process(self,frames,sr,audio_in,mods,params):
        B = audio_in.shape[0] if audio_in is not None else 1
        if self.state["source_type"]=="sampler" and self.samp is not None:
            return self.samp.process(frames,sr,audio_in,mods,{"rate":1.0,"transpose":0.0,"gain":1.0})
        return self.osc.process(frames,sr,audio_in,mods,params)

class ClipStats:
    def __init__(self):
        self.last_max = 0.0
        self.last_min = 0.0
        self.last_clipped = False
    def update(self, arr):
        self.last_max = float(np.max(arr))
        self.last_min = float(np.min(arr))
        self.last_clipped = np.any(np.abs(arr) > 1.0)

class SafetyFilterNode(Node):
    def __init__(self, name, sr, n_ch=2):
        super().__init__(name)
        self.a = 0.995
        self.prev_in = np.zeros((1, n_ch), RAW_DTYPE)  # (B,C)
        self.prev_dc = np.zeros((1, n_ch), RAW_DTYPE)
        self._buffer = np.zeros((0, n_ch, 0), RAW_DTYPE)

    def _ensure(self, B, C):
        if self.prev_in.shape != (B, C):
            self.prev_in = np.zeros((B, C), RAW_DTYPE)
            self.prev_dc = np.zeros((B, C), RAW_DTYPE)
        if self._buffer.shape[:2] != (B, C):
            self._buffer = np.zeros((B, C, 0), RAW_DTYPE)

    def process(self, frames, sr, audio_in, mods, params):
        x = assert_BCF(audio_in, name="safety.in")  # (B,C,F)
        B, C, F = x.shape
        self._ensure(B, C)
        if self._buffer.shape != (B, C, F):
            self._buffer = np.zeros((B, C, F), RAW_DTYPE)
        x = np.require(x, dtype=RAW_DTYPE, requirements=("C",))
        try:
            y = c_kernels.safety_filter_c(x, float(self.a), self.prev_in, self.prev_dc, out=self._buffer)
        except Exception:
            y = c_kernels.safety_filter_py(x, float(self.a), self.prev_in, self.prev_dc, out=self._buffer)
        return y

class NormalizerCompressorNode(Node):
    def __init__(self, name, n_ch=2, alpha=0.5, attack=16, sustain=128, decay=256):
        super().__init__(name)
        self.n_ch = n_ch
        self.alpha = alpha
        self.attack = attack
        self.sustain = sustain
        self.decay = decay
        self.rms_hist = [np.zeros(n_ch, dtype=RAW_DTYPE) for _ in range(decay)]
        self.peak_hist = [np.zeros(n_ch, dtype=RAW_DTYPE) for _ in range(decay)]
        self.stats = ClipStats()
    def process(self, frames, sr, audio_in, mods, params):
        # Compute RMS and peak over moving window (attack/sustain/decay)
        rms = np.sqrt(np.mean(audio_in**2, axis=1))
        peak = np.max(np.abs(audio_in), axis=1)
        self.rms_hist.pop(0)
        self.rms_hist.append(rms)
        self.peak_hist.pop(0)
        self.peak_hist.append(peak)
        # Weighted window: attack, sustain, decay
        def weighted_avg(hist, attack, sustain, decay):
            hist_arr = np.stack(hist)
            weights = np.concatenate([
                np.full(attack, 1.0),
                np.full(sustain, 0.5),
                np.full(decay, 0.25)
            ])
            weights = weights[:hist_arr.shape[0]]
            weights = weights / np.sum(weights)
            return np.sum(hist_arr * weights[:, None], axis=0)
        rms_val = weighted_avg(self.rms_hist, self.attack, self.sustain, self.decay)
        peak_val = weighted_avg(self.peak_hist, self.attack, self.sustain, self.decay)
        norm_val = self.alpha * rms_val + (1.0 - self.alpha) * peak_val + 1e-8
        # Normalize
        normed = audio_in / norm_val[:, None]
        # Tanh soft-knee compression
        compressed = np.tanh(normed)
        self.stats.update(compressed)
        return compressed

class SubharmonicLowLifterNode(Node):
    """Low-lifter style subharmonic enhancer operating purely on audio input."""

    def __init__(
        self,
        name,
        sample_rate,
        *,
        band_lo=70.0,
        band_hi=160.0,
        mix=0.5,
        drive=1.0,
        out_hp=25.0,
        use_div4=False,
    ):
        super().__init__(name)
        self.sr = float(sample_rate)
        self.band_lo = float(band_lo)
        self.band_hi = float(band_hi)
        self.mix = float(mix)
        self.drive = float(drive)
        self.out_hp = float(out_hp)
        self.use_div4 = bool(use_div4)
        self._init = False

    # --- coefficient helpers -------------------------------------------------
    def _alpha_lp(self, fc, sr):
        return 1.0 - math.exp(-2.0 * math.pi * max(fc, 1.0) / sr)

    def _alpha_hp(self, fc, sr):
        fc = max(fc, 1.0)
        rc = 1.0 / (2.0 * math.pi * fc)
        return rc / (rc + 1.0 / sr)

    def _ensure_state(self, B, C):
        if self._init and self.prev.shape == (B, C):
            return
        self.hp_y = np.zeros((B, C), dtype=RAW_DTYPE)
        self.lp_y = np.zeros((B, C), dtype=RAW_DTYPE)
        self.prev = np.zeros((B, C), dtype=RAW_DTYPE)
        self.sign = np.zeros((B, C), dtype=np.int8)
        self.ff2 = np.ones((B, C), dtype=np.int8)
        self.sub2_lp = np.zeros((B, C), dtype=RAW_DTYPE)
        self.env = np.zeros((B, C), dtype=RAW_DTYPE)
        self.hp_out_y = np.zeros((B, C), dtype=RAW_DTYPE)
        self.hp_out_x = np.zeros((B, C), dtype=RAW_DTYPE)
        if self.use_div4:
            self.ff4 = np.ones((B, C), dtype=np.int8)
            self.ff4_count = np.zeros((B, C), dtype=np.int32)
            self.sub4_lp = np.zeros((B, C), dtype=RAW_DTYPE)
        else:
            self.ff4 = None
            self.ff4_count = None
            self.sub4_lp = None
        self._init = True

    @staticmethod
    def _scalar_param(params, key, default):
        value = params.get(key)
        if value is None:
            return float(default)
        arr = np.asarray(value, dtype=RAW_DTYPE)
        if arr.ndim == 0:
            return float(arr)
        return float(arr.reshape(-1)[-1])

    def process(self, frames, sr, audio_in, mods, params):
        if audio_in is None:
            return np.zeros((1, 1, frames), dtype=RAW_DTYPE)

        x = assert_BCF(audio_in, name=f"{self.name}.in")
        B, C, F = x.shape

        self._ensure_state(B, C)

        # Allow slow parameter modulation by sampling the last provided value.
        sr = float(sr or self.sr)
        band_lo = self._scalar_param(params, "band_lo", self.band_lo)
        band_hi = self._scalar_param(params, "band_hi", self.band_hi)
        mix = self._scalar_param(params, "mix", self.mix)
        drive = self._scalar_param(params, "drive", self.drive)
        out_hp = self._scalar_param(params, "out_hp", self.out_hp)

        a_hp_in = self._alpha_hp(band_lo, sr)
        a_lp_in = self._alpha_lp(band_hi, sr)
        a_sub2 = self._alpha_lp(max(band_hi / 3.0, 30.0), sr)
        a_sub4 = self._alpha_lp(max(band_hi / 5.0, 20.0), sr) if self.use_div4 else None
        a_env_attack = self._alpha_lp(100.0, sr)
        a_env_release = self._alpha_lp(5.0, sr)
        a_hp_out = self._alpha_hp(out_hp, sr)

        y = np.empty_like(x)
        # Try C kernel for the heavy sequential per-sample logic; fallback to Python implementation
        try:
            y = c_kernels.subharmonic_process_c(
                x,
                a_hp_in,
                a_lp_in,
                a_sub2,
                self.use_div4,
                a_sub4 if a_sub4 is not None else 0.0,
                a_env_attack,
                a_env_release,
                a_hp_out,
                drive,
                mix,
                self.hp_y,
                self.lp_y,
                self.prev,
                self.sign,
                self.ff2,
                self.ff4,
                self.ff4_count,
                self.sub2_lp,
                self.sub4_lp,
                self.env,
                self.hp_out_y,
                self.hp_out_x,
            )
        except Exception:
            # fallback to existing Python loop
            for t in range(F):
                xt = x[:, :, t]

                # Bandpass driver: simple HP then LP
                self.hp_y = a_hp_in * (self.hp_y + xt - self.prev)
                self.prev = xt
                bp = self.lp_y + a_lp_in * (self.hp_y - self.lp_y)
                self.lp_y = bp

                abs_bp = np.abs(bp)
                self.env = np.where(
                    abs_bp > self.env,
                    self.env + a_env_attack * (abs_bp - self.env),
                    self.env + a_env_release * (abs_bp - self.env),
                )

                prev_sign = self.sign
                sign_now = (bp > 0.0).astype(np.int8) * 2 - 1
                pos_zc = (prev_sign < 0) & (sign_now > 0)
                self.sign = sign_now

                self.ff2 = np.where(pos_zc, -self.ff2, self.ff2)

                if self.use_div4:
                    self.ff4_count = np.where(pos_zc, self.ff4_count + 1, self.ff4_count)
                    toggle4 = pos_zc & (self.ff4_count >= 2)
                    self.ff4 = np.where(toggle4, -self.ff4, self.ff4)
                    self.ff4_count = np.where(toggle4, 0, self.ff4_count)

                sq2 = self.ff2.astype(RAW_DTYPE)
                self.sub2_lp = self.sub2_lp + a_sub2 * (sq2 - self.sub2_lp)
                sub = self.sub2_lp

                if self.use_div4 and self.sub4_lp is not None and self.ff4 is not None:
                    sq4 = self.ff4.astype(RAW_DTYPE)
                    self.sub4_lp = self.sub4_lp + a_sub4 * (sq4 - self.sub4_lp)
                    sub = sub + 0.6 * self.sub4_lp

                sub = np.tanh(drive * sub) * (self.env + 1e-6)

                dry = xt
                wet = sub
                out_t = (1.0 - mix) * dry + mix * wet

                y_prev = self.hp_out_y
                x_prev = self.hp_out_x
                hp = a_hp_out * (y_prev + out_t - x_prev)
                self.hp_out_y = hp
                self.hp_out_x = out_t
                y[:, :, t] = hp

        return y


NODE_TYPES = {
    "silence": SilenceNode,
    "constant": ConstantNode,
    "controller": ControllerNode,
    "sine": SineOscillatorNode,
    "sine_oscillator": SineOscillatorNode,
    "osc": OscNode,
    "oscillator": OscNode,
    "envelope": EnvelopeModulatorNode,
    "envelope_modulator": EnvelopeModulatorNode,
    "pitch_quantizer": PitchQuantizerNode,
    "amplifier_modulator": AmplifierModulatorNode,
    "mix": MixNode,
    "safety": SafetyNode,
    "subharmonic_low_lifter": SubharmonicLowLifterNode,
}


__all__ = [
    "NODE_TYPES",
    "Node",
    "SilenceNode",
    "ConstantNode",
    "ControllerNode",
    "SineOscillatorNode",
    "PitchQuantizerNode",
    "EnvelopeModulatorNode",
    "AmplifierModulatorNode",
    "OscNode",
    "MixNode",
    "SafetyNode",
    "SubharmonicLowLifterNode",
]<|MERGE_RESOLUTION|>--- conflicted
+++ resolved
@@ -713,13 +713,8 @@
                 self._velocity,
                 self._activation_count,
                 self._release_start,
-<<<<<<< HEAD
                 out_amp=amp_plane,
                 out_reset=reset_plane,
-=======
-                out_amp=amp,
-                out_reset=reset,
->>>>>>> 8b768537
             )
         except RuntimeError:
             amp, reset = c_kernels.envelope_process_py(
@@ -740,13 +735,8 @@
                 self._velocity,
                 self._activation_count,
                 self._release_start,
-<<<<<<< HEAD
                 out_amp=amp_plane,
                 out_reset=reset_plane,
-=======
-                out_amp=amp,
-                out_reset=reset,
->>>>>>> 8b768537
             )
 
         np.copyto(self._gate_state, gate_active[:, -1], casting="no")
