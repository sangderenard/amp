--- conflicted
+++ resolved
@@ -341,13 +341,9 @@
 */
 static void _log_native_call(const char *fn, size_t a, size_t b) {
     ensure_log_files_open();
-<<<<<<< HEAD
-    if (!log_f_ccalls) return;
-=======
     if (log_f_ccalls == NULL) {
         return;
     }
->>>>>>> fa4d4886
     double t = (double)time(NULL);
 #ifdef PyThreadState_Get
     void *py_ts = (void *)PyThreadState_Get();
@@ -361,32 +357,20 @@
     fprintf(log_f_ccalls, "%.3f %lu %s %zu %zu\n", t, tid, fn, a, b);
 #endif
 #endif
-<<<<<<< HEAD
-    /* best-effort; no fflush here to avoid heavy I/O on hot paths */
-=======
     fflush(log_f_ccalls);
->>>>>>> fa4d4886
 }
 
 /* Generated-wrapper logger: record wrapper entry and a couple numeric args. */
 static void _gen_wrapper_log(const char *fn, size_t a, size_t b) {
     ensure_log_files_open();
-<<<<<<< HEAD
-    if (!log_f_cgenerated) return;
-=======
     if (log_f_cgenerated == NULL) return;
->>>>>>> fa4d4886
 #ifdef PyThreadState_Get
     void *py_ts = (void *)PyThreadState_Get();
     fprintf(log_f_cgenerated, "%s %p %zu %zu\n", fn, py_ts, a, b);
 #else
     fprintf(log_f_cgenerated, "%s %p %zu %zu\n", fn, (void*)0, a, b);
 #endif
-<<<<<<< HEAD
-    /* no fflush here to avoid extra I/O on hot wrapper paths */
-=======
     fflush(log_f_cgenerated);
->>>>>>> fa4d4886
 }
 
 /*
