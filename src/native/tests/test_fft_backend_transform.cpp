#include <algorithm>
#include <cmath>
#include <cstddef>
#include <cstdint>
#include <iostream>
#include <stdexcept>
#include <utility>
#include <vector>

#if __has_include("fftfree/fft_cffi.hpp")
#include "fftfree/fft_cffi.hpp"
#elif __has_include(<fft_cffi.hpp>)
#include <fft_cffi.hpp>
#else
#error "fft_cffi.hpp header not found; ensure fftfree is available"
#endif

#define AMP_NATIVE_USE_FFTFREE 1
#include "../fft_backend.cpp"

namespace {

constexpr double kEpsilon = 1e-5;
constexpr int kStftModeBatched = 1;

bool nearly_equal(double a, double b, double eps = kEpsilon) {
    return std::fabs(a - b) <= eps;
}

bool compare_buffers(const std::vector<double> &lhs, const std::vector<double> &rhs, double eps = kEpsilon) {
    if (lhs.size() != rhs.size()) {
        return false;
    }
    for (std::size_t i = 0; i < lhs.size(); ++i) {
        if (!nearly_equal(lhs[i], rhs[i], eps)) {
            return false;
        }
    }
    return true;
}

class FftfreeContext {
public:
    FftfreeContext(int n, bool inverse, int window, int hop, bool apply_windows, int analysis_window, int synthesis_window)
        : n_(n) {
        if (n_ <= 0) {
            return;
        }
        if (window <= 0) {
            window = n_;
        }
        if (hop <= 0) {
            hop = window;
        }
<<<<<<< HEAD
        if constexpr (kFftInitSupportsStftMode) {
            handle_ = fft_init_full_v2(
                static_cast<std::size_t>(n_),
                0,
                1,
                inverse ? 1 : 0,
                FFT_KERNEL_COOLEYTUKEY,
                0,
                nullptr,
                0,
                2,
                window,
                hop,
                kStftModeBatched,
                FFT_TRANSFORM_C2C,
                0,
                0,
                0,
                0,
                0,
                0,
                0,
                1,
                apply_windows ? 1 : 0,
                0,
                analysis_window,
                0.0f,
                0.0f,
                synthesis_window,
                0.0f,
                0.0f,
                FFT_WINDOW_NORM_NONE,
                FFT_COLA_OFF);
        } else {
            handle_ = fft_init_full_v2(
                static_cast<std::size_t>(n_),
                0,
                1,
                inverse ? 1 : 0,
                FFT_KERNEL_COOLEYTUKEY,
                0,
                nullptr,
                0,
                2,
                window,
                hop,
                FFT_TRANSFORM_C2C,
                0,
                0,
                0,
                0,
                0,
                0,
                0,
                1,
                apply_windows ? 1 : 0,
                0,
                analysis_window,
                0.0f,
                0.0f,
                synthesis_window,
                0.0f,
                0.0f,
                FFT_WINDOW_NORM_NONE,
                FFT_COLA_OFF);
        }
=======
        handle_ = fft_init_full_v2(
            static_cast<std::size_t>(n_),
            0,
            1,
            inverse ? 1 : 0,
            FFT_KERNEL_COOLEYTUKEY,
            0,
            nullptr,
            0,
            2,
            window,
            hop,
            kStftModeBatched,
            FFT_TRANSFORM_C2C,
            0,
            0,
            0,
            0,
            0,
            0,
            0,
            1,
            apply_windows ? 1 : 0,
            0,
            analysis_window,
            0.0f,
            0.0f,
            synthesis_window,
            0.0f,
            0.0f,
            FFT_WINDOW_NORM_NONE,
            FFT_COLA_OFF);
>>>>>>> e589c3fc
    }

    FftfreeContext(FftfreeContext &&other) noexcept : handle_(other.handle_), n_(other.n_) {
        other.handle_ = nullptr;
        other.n_ = 0;
    }

    FftfreeContext &operator=(FftfreeContext &&other) noexcept {
        if (this != &other) {
            reset();
            handle_ = other.handle_;
            n_ = other.n_;
            other.handle_ = nullptr;
            other.n_ = 0;
        }
        return *this;
    }

    FftfreeContext(const FftfreeContext &) = delete;
    FftfreeContext &operator=(const FftfreeContext &) = delete;

    ~FftfreeContext() {
        reset();
    }

    static FftfreeContext MakeTransform(int n, bool inverse) {
        return FftfreeContext(n, inverse, n, n, false, FFT_WINDOW_RECT, FFT_WINDOW_RECT);
    }

    int n() const { return n_; }
    void *get() const { return handle_; }
    bool valid() const { return handle_ != nullptr; }

private:
    void reset() {
        if (handle_ != nullptr) {
            fft_free(handle_);
            handle_ = nullptr;
        }
        n_ = 0;
    }

    void *handle_{nullptr};
    int n_{0};
};

struct ComplexFrames {
    std::vector<double> real;
    std::vector<double> imag;
};

ComplexFrames run_fftfree_forward(FftfreeContext &ctx, const std::vector<double> &real, const std::vector<double> *imag) {
    if (!ctx.valid()) {
        throw std::runtime_error("fftfree forward context not initialised");
    }
    const int n = ctx.n();
    const std::size_t frame_len = static_cast<std::size_t>(n);
    if (real.size() % frame_len != 0) {
        throw std::runtime_error("real buffer is not aligned to frame length");
    }
    const std::size_t frames = real.size() / frame_len;
    const std::size_t total = real.size();

    std::vector<float> pcm(total, 0.0f);
    std::vector<float> spec_real(total, 0.0f);
    std::vector<float> spec_imag(total, 0.0f);
    std::vector<float> spec_mag(total, 0.0f);

    auto run_single = [&](const std::vector<double> &src, std::vector<double> &dst_real, std::vector<double> &dst_imag) {
        std::copy(src.begin(), src.end(), pcm.begin());
        const std::size_t produced = fft_execute_batched(
            ctx.get(),
            pcm.data(),
            total,
            spec_real.data(),
            spec_imag.data(),
            spec_mag.data(),
            2,
            0,
            frames);
        if (produced != frames) {
            throw std::runtime_error("fft_execute_batched did not produce frames");
        }
        dst_real.resize(total, 0.0);
        dst_imag.resize(total, 0.0);
        for (std::size_t idx = 0; idx < total; ++idx) {
            dst_real[idx] = static_cast<double>(spec_real[idx]);
            dst_imag[idx] = static_cast<double>(spec_imag[idx]);
        }
    };

    ComplexFrames result;
    run_single(real, result.real, result.imag);
    if (imag != nullptr) {
        std::vector<double> imag_real;
        std::vector<double> imag_imag;
        run_single(*imag, imag_real, imag_imag);
        for (std::size_t idx = 0; idx < total; ++idx) {
            const double a_real = result.real[idx];
            const double a_imag = result.imag[idx];
            const double b_real = imag_real[idx];
            const double b_imag = imag_imag[idx];
            result.real[idx] = a_real - b_imag;
            result.imag[idx] = a_imag + b_real;
        }
    }
    return result;
}

std::vector<double> run_fftfree_inverse(FftfreeContext &ctx, const std::vector<double> &real, const std::vector<double> &imag) {
    if (!ctx.valid()) {
        throw std::runtime_error("fftfree inverse context not initialised");
    }
    if (real.size() != imag.size()) {
        throw std::runtime_error("inverse buffers differ in size");
    }
    const int n = ctx.n();
    const std::size_t frame_len = static_cast<std::size_t>(n);
    if (real.size() % frame_len != 0) {
        throw std::runtime_error("complex buffer is not aligned to frame length");
    }
    const std::size_t frames = real.size() / frame_len;

    std::vector<float> input_real(real.size(), 0.0f);
    std::vector<float> input_imag(imag.size(), 0.0f);
    for (std::size_t idx = 0; idx < real.size(); ++idx) {
        input_real[idx] = static_cast<float>(real[idx]);
        input_imag[idx] = static_cast<float>(imag[idx]);
    }

    std::vector<float> pcm_out(real.size(), 0.0f);
    const std::size_t produced = fft_execute_complex_batched(
        ctx.get(),
        input_real.data(),
        input_imag.data(),
        frames,
        pcm_out.data(),
        2,
        0,
        frames);
    if (produced != frames) {
        throw std::runtime_error("fft_execute_complex_batched did not produce frames");
    }

    std::vector<double> result(real.size(), 0.0);
    for (std::size_t idx = 0; idx < real.size(); ++idx) {
        result[idx] = static_cast<double>(pcm_out[idx]);
    }
    return result;
}

}  // namespace

int main() {
    const int n = 8;
    const int batch = 3;
    const std::size_t total = static_cast<std::size_t>(n * batch);

    std::vector<double> in_real{
        0.5, -1.0, 1.5, -2.0, 0.25, -0.25, 0.75, -0.75,
        1.25, -1.25, 2.25, -2.25, 0.5, -0.5, 1.0, -1.0,
        0.33, -0.44, 0.55, -0.66, 0.77, -0.88, 0.99, -1.1};
    std::vector<double> in_imag{
        -0.25, 0.25, -0.5, 0.5, -0.75, 0.1, -0.2, 0.3,
        0.4, -0.5, 0.6, -0.7, 0.8, -0.9, 1.0, -1.1,
        -0.15, 0.2, -0.25, 0.3, -0.35, 0.4, -0.45, 0.5};
    std::vector<double> out_real(total, 0.0);
    std::vector<double> out_imag(total, 0.0);

    auto forward_ctx = FftfreeContext::MakeTransform(n, false);
    if (!forward_ctx.valid()) {
        std::cerr << "failed to create fftfree forward context" << std::endl;
        return 1;
    }

    if (amp_fft_backend_transform_many(in_real.data(), nullptr, out_real.data(), out_imag.data(), n, batch, 0) != 1) {
        std::cerr << "forward transform failed" << std::endl;
        return 1;
    }
    try {
        auto expected_forward_real = run_fftfree_forward(forward_ctx, in_real, nullptr);
        if (!compare_buffers(out_real, expected_forward_real.real) || !compare_buffers(out_imag, expected_forward_real.imag)) {
            std::cerr << "amp forward transform does not match fftfree output (real input)" << std::endl;
            return 1;
        }
    } catch (const std::exception &ex) {
        std::cerr << "fftfree forward reference failed: " << ex.what() << std::endl;
        return 1;
    }

    if (amp_fft_backend_transform_many(in_real.data(), in_imag.data(), out_real.data(), out_imag.data(), n, batch, 0) != 1) {
        std::cerr << "complex forward transform failed" << std::endl;
        return 1;
    }
    ComplexFrames expected_complex;
    try {
        expected_complex = run_fftfree_forward(forward_ctx, in_real, &in_imag);
    } catch (const std::exception &ex) {
        std::cerr << "fftfree complex forward reference failed: " << ex.what() << std::endl;
        return 1;
    }
    if (!compare_buffers(out_real, expected_complex.real) || !compare_buffers(out_imag, expected_complex.imag)) {
        std::cerr << "complex forward output mismatch vs fftfree" << std::endl;
        return 1;
    }

    auto inverse_ctx = FftfreeContext::MakeTransform(n, true);
    if (!inverse_ctx.valid()) {
        std::cerr << "failed to create fftfree inverse context" << std::endl;
        return 1;
    }

    if (amp_fft_backend_transform_many(expected_complex.real.data(), expected_complex.imag.data(), out_real.data(), out_imag.data(), n, batch, 1) != 1) {
        std::cerr << "inverse transform failed" << std::endl;
        return 1;
    }

    std::vector<double> expected_inverse;
    try {
        expected_inverse = run_fftfree_inverse(inverse_ctx, expected_complex.real, expected_complex.imag);
    } catch (const std::exception &ex) {
        std::cerr << "fftfree inverse reference failed: " << ex.what() << std::endl;
        return 1;
    }

    if (!compare_buffers(out_real, expected_inverse)) {
        std::cerr << "inverse PCM mismatch vs fftfree" << std::endl;
        return 1;
    }
    for (double value : out_imag) {
        if (!nearly_equal(value, 0.0, 1e-7)) {
            std::cerr << "inverse output contains non-zero imaginary component" << std::endl;
            return 1;
        }
    }

    return 0;
}<|MERGE_RESOLUTION|>--- conflicted
+++ resolved
@@ -52,7 +52,6 @@
         if (hop <= 0) {
             hop = window;
         }
-<<<<<<< HEAD
         if constexpr (kFftInitSupportsStftMode) {
             handle_ = fft_init_full_v2(
                 static_cast<std::size_t>(n_),
@@ -119,40 +118,6 @@
                 FFT_WINDOW_NORM_NONE,
                 FFT_COLA_OFF);
         }
-=======
-        handle_ = fft_init_full_v2(
-            static_cast<std::size_t>(n_),
-            0,
-            1,
-            inverse ? 1 : 0,
-            FFT_KERNEL_COOLEYTUKEY,
-            0,
-            nullptr,
-            0,
-            2,
-            window,
-            hop,
-            kStftModeBatched,
-            FFT_TRANSFORM_C2C,
-            0,
-            0,
-            0,
-            0,
-            0,
-            0,
-            0,
-            1,
-            apply_windows ? 1 : 0,
-            0,
-            analysis_window,
-            0.0f,
-            0.0f,
-            synthesis_window,
-            0.0f,
-            0.0f,
-            FFT_WINDOW_NORM_NONE,
-            FFT_COLA_OFF);
->>>>>>> e589c3fc
     }
 
     FftfreeContext(FftfreeContext &&other) noexcept : handle_(other.handle_), n_(other.n_) {
