--- conflicted
+++ resolved
@@ -1658,7 +1658,6 @@
 }
 #endif
 
-<<<<<<< HEAD
 typedef struct node_state_t node_state_t;
 
 #if defined(__cplusplus)
@@ -1668,17 +1667,6 @@
 #else
 typedef union {
 #endif
-=======
-typedef struct {
-    node_kind_t kind;
-    AmpMailbox mailbox;
-#if defined(__cplusplus)
-    std::mutex mailbox_mutex;
-    std::condition_variable mailbox_cv;
-    bool mailbox_shutdown{false};
-#endif
-    union {
->>>>>>> 72545f71
         struct {
             double value;
             int channels;
@@ -3832,7 +3820,6 @@
         if (node_state == NULL) {
             return -1;
         }
-<<<<<<< HEAD
         amp_mailbox_init(&node_state->mailbox);
 #endif
         node_state->kind = NODE_KIND_UNKNOWN;
@@ -3846,13 +3833,6 @@
     node_state->kind = kind;
     if (state != NULL) {
         *state = node_state;
-=======
-#endif
-        node_state->kind = kind;
-        if (state != NULL) {
-            *state = node_state;
-        }
->>>>>>> 72545f71
     }
 
     int rc = 0;
